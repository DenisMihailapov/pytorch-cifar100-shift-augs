# train.py
#!/usr/bin/env	python3

""" train network using pytorch

author baiyu
"""

#import argparse
import os
from datetime import datetime

import numpy as np
import torch
import torch.optim as optim
import torchvision
import torchvision.transforms as transforms

from torch.utils.data import DataLoader
from dataset import *
from torch.autograd import Variable

from tensorboardX import SummaryWriter
from settings import *

#parser = argparse.ArgumentParser(description='image classification with Pytorch')
#parser.add_argument('--')


#data preprocessing:
transform_train = transforms.Compose([
    transforms.ToPILImage(),
    transforms.RandomCrop(32, padding=4),
    transforms.RandomHorizontalFlip(),
    transforms.RandomRotation(15),
    transforms.ToTensor(),
    transforms.Normalize(g_cifar100_mean, g_cifar100_std)
])
cifar100_training = CIFAR100Train(g_cifar100_path, transform=transform_train)
cifar100_training_loader = DataLoader(cifar100_training, shuffle=True, num_workers=2, batch_size=16)

transform_test = transforms.Compose([
    transforms.ToTensor(),
    transforms.Normalize(g_cifar100_mean, g_cifar100_std)
])
cifar100_test = CIFAR100Test(g_cifar100_path, transform=transform_test)
cifar100_test_loader = DataLoader(cifar100_test, shuffle=True, num_workers=2, batch_size=16)



#from models.resnet import *
#net = resnet101().cuda()

#from models.vgg import *
#net = vgg16_bn().cuda()

<<<<<<< HEAD
#from models.densenet import *
#net = densenet121().cuda()
#net = densenet161().cuda()

from models.googlenet import *
net = GoogleNet().cuda()

=======
from models.densenet import *
net = DenseNet201().cuda()
>>>>>>> bbf44c73

loss_function = nn.CrossEntropyLoss()
optimizer = optim.SGD(net.parameters(), lr=0.01, momentum=0.9, weight_decay=1e-4)
scheduler = optim.lr_scheduler.MultiStepLR(optimizer, milestones=[100, 140], gamma=0.1) #learning rate decay


def train(epoch):
    net.train()

    for batch_index, (labels, images) in enumerate(cifar100_training_loader):

        images = Variable(images)
        labels = Variable(labels)

        labels = labels.cuda()
        images = images.cuda()

        optimizer.zero_grad()
        outputs = net(images)
        loss = loss_function(outputs, labels)
        loss.backward()
        optimizer.step()

        print('Training Epoch: {epoch} [{trained_samples}/{total_samples}]\tLoss: {:0.4f}\t'.format(
            loss.data[0],
            epoch=epoch,
            trained_samples=batch_index * len(images),
            total_samples=len(cifar100_training)
        ))

        #update training loss for each iteration
        n_iter = (epoch - 1) * len(cifar100_training_loader) + batch_index + 1
        writer.add_scalar('Train/loss', loss.data[0], n_iter)

    for name, param in net.named_parameters():
        layer, attr = os.path.splitext(name)
        attr = attr[1:]
        writer.add_histogram("{}/{}".format(layer, attr), param, epoch)

def eval_training(epoch):
    net.eval()

    test_loss = 0.0 # cost function error
    correct = 0.0

    for (labels, images) in cifar100_test_loader:
        images = Variable(images)
        labels = Variable(labels)

        images = images.cuda()
        labels = labels.cuda()

        outputs = net(images)
        loss = loss_function(outputs, labels)
        test_loss += loss.data[0]
        _, preds = outputs.max(1)
        correct += preds.eq(labels).sum().data[0]

    print(test_loss / len(cifar100_test))
    print('Test set: Average loss: {:.4f}, Accuracy: {:.4f}'.format(
        test_loss / len(cifar100_test),
        correct / len(cifar100_test)
    ))
    print()

    #add informations to tensorboard
    writer.add_scalar('Test/Average loss', test_loss / len(cifar100_test), epoch)
    writer.add_scalar('Test/Accuracy', correct / len(cifar100_test), epoch)

    return correct / len(cifar100_test)

def main():
    #use tensorboard
    if not os.path.exists('runs'):
        os.mkdir('runs')
    input_tensor = torch.Tensor(12, 3, 32, 32).cuda()
    writer.add_graph(net, Variable(input_tensor, requires_grad=True))

    #create checkpoint folder to save model
    if not os.path.exists('checkpoint'):
        os.mkdir('checkpoint')
<<<<<<< HEAD
    checkpoint_path = os.path.join('checkpoint', 'googlenet-{epoch}.pt')
=======
    checkpoint_path = os.path.join('checkpoint', 'DenseNet201-{epoch}.pt')
>>>>>>> bbf44c73

    best_acc = 0.0
    for epoch in range(1, 180):
        scheduler.step()
        train(epoch)
        acc = eval_training(epoch)

        #start to save best performance model after 130 epoch
        if epoch > 140 and best_acc < acc:
            torch.save(net.state_dict(), checkpoint_path.format(epoch=epoch))
            best_acc = acc
            continue

        if not epoch % 50:
            torch.save(net.state_dict(), checkpoint_path.format(epoch=epoch))

    writer.close()
        
 

    

if __name__ == '__main__':
    writer = SummaryWriter(log_dir=os.path.join('runs', datetime.now().isoformat()))
    main()<|MERGE_RESOLUTION|>--- conflicted
+++ resolved
@@ -54,7 +54,6 @@
 #from models.vgg import *
 #net = vgg16_bn().cuda()
 
-<<<<<<< HEAD
 #from models.densenet import *
 #net = densenet121().cuda()
 #net = densenet161().cuda()
@@ -62,10 +61,6 @@
 from models.googlenet import *
 net = GoogleNet().cuda()
 
-=======
-from models.densenet import *
-net = DenseNet201().cuda()
->>>>>>> bbf44c73
 
 loss_function = nn.CrossEntropyLoss()
 optimizer = optim.SGD(net.parameters(), lr=0.01, momentum=0.9, weight_decay=1e-4)
@@ -147,11 +142,7 @@
     #create checkpoint folder to save model
     if not os.path.exists('checkpoint'):
         os.mkdir('checkpoint')
-<<<<<<< HEAD
     checkpoint_path = os.path.join('checkpoint', 'googlenet-{epoch}.pt')
-=======
-    checkpoint_path = os.path.join('checkpoint', 'DenseNet201-{epoch}.pt')
->>>>>>> bbf44c73
 
     best_acc = 0.0
     for epoch in range(1, 180):
