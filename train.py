--- conflicted
+++ resolved
@@ -55,20 +55,11 @@
 #net = vgg16_bn().cuda()
 
 from models.densenet import *
-<<<<<<< HEAD
 net = DenseNet201().cuda()
 
 loss_function = nn.CrossEntropyLoss()
 optimizer = optim.SGD(net.parameters(), lr=0.01, momentum=0.9, weight_decay=1e-4)
 scheduler = optim.lr_scheduler.MultiStepLR(optimizer, milestones=[100, 140], gamma=0.1) #learning rate decay
-=======
-net = densenet161().cuda()
-
-
-loss_function = nn.CrossEntropyLoss()
-optimizer = optim.SGD(net.parameters(), lr=0.01, momentum=0.9, weight_decay=1e-4)
-scheduler = optim.lr_scheduler.MultiStepLR(optimizer, milestones=[80, 120], gamma=0.1) #learning rate decay
->>>>>>> 4311acdb
 
 
 def train(epoch):
@@ -146,11 +137,7 @@
     #create checkpoint folder to save model
     if not os.path.exists('checkpoint'):
         os.mkdir('checkpoint')
-<<<<<<< HEAD
     checkpoint_path = os.path.join('checkpoint', 'DenseNet201-{epoch}.pt')
-=======
-    checkpoint_path = os.path.join('checkpoint', 'densenet161-{epoch}.pt')
->>>>>>> 4311acdb
 
     best_acc = 0.0
     for epoch in range(1, 180):
@@ -159,11 +146,7 @@
         acc = eval_training(epoch)
 
         #start to save best performance model after 130 epoch
-<<<<<<< HEAD
-        if epoch > 180 and best_acc < acc:
-=======
-        if epoch > 120 and best_acc < acc:
->>>>>>> 4311acdb
+        if epoch > 140 and best_acc < acc:
             torch.save(net.state_dict(), checkpoint_path.format(epoch=epoch))
             best_acc = acc
             continue
